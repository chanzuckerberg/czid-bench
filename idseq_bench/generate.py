--- conflicted
+++ resolved
@@ -81,33 +81,6 @@
 
 
 def annotate_and_count_reads(input_fastq, output_fastq, counters, accumulators):
-<<<<<<< HEAD
-    """Annotate read IDs by appending the consecutive read counter, after stripping
-    that _1 or _2  paired-end indicator appended by ISS.  Required to run correctly
-    through STAR.  Also annotate with lineage information, that can later be used
-    to score idseq accuracy."""
-    with smart_open(input_fastq, "r") as input_f, smart_open(output_fastq, "w") as output_f:
-        line_number = 1
-        try:
-            line = input_f.readline()
-            while line:
-                # The FASTQ format specifies that each read consists of 4 lines,
-                # the first of which begins with @ followed by read ID.
-                assert line[0] == "@", f"fastq format requires every 4th line to start with @"
-                augmented_read_header, g_key = augment_and_count_read_header(line, line_number)
-                counters[g_key] += 1
-                output_f.write(augmented_read_header)
-                for i in range(4):
-                    line = input_f.readline()
-                    line_number += 1
-                    if i == 0:
-                        accumulators[g_key] += (len(line) - 1)
-                    if i < 3:
-                        output_f.write(line)
-        except Exception as _:
-            print(f"Error parsing line {line_number} in {input_fastq}.")
-            raise
-=======
   """Annotate read IDs by appending the consecutive read counter, after stripping
   that _1 or _2  paired-end indicator appended by ISS.  Required to run correctly
   through STAR.  Also annotate with lineage information, that can later be used
@@ -133,7 +106,6 @@
     except Exception as _:
       print(f"Error parsing line {line_number} in {input_fastq}.")
       raise
->>>>>>> bbca9f14
 
 
 def output_summary_counters(rc, iss_command, counters, accumulators, **extra_metadata):
